from pathlib import Path

import logging

import k2
import torch

from snowfall.common import find_first_disambig_symbol
from snowfall.training.ctc_graph import build_ctc_topo
from snowfall.training.mmi_graph import get_phone_symbols


def compile_HLG(
        L: k2.Fsa,
        G: k2.Fsa,
        H: k2.Fsa,
        labels_disambig_id_start: int,
        aux_labels_disambig_id_start: int
) -> k2.Fsa:
    """
    Creates a decoding graph using a lexicon fst ``L`` and language model fsa ``G``.
    Involves arc sorting, intersection, determinization, removal of disambiguation symbols
    and adding epsilon self-loops.

    Args:
        L:
            An ``Fsa`` that represents the lexicon (L), i.e. has phones as ``symbols``
                and words as ``aux_symbols``.
        G:
            An ``Fsa`` that represents the language model (G), i.e. it's an acceptor
            with words as ``symbols``.
        H:  An ``Fsa`` that represents a specific topology used to convert the network
            outputs to a sequence of phones.
            Typically, it's a CTC topology fst, in which when 0 appears on the left
            side, it represents the blank symbol; when it appears on the right side,
            it indicates an epsilon.
        labels_disambig_id_start:
            An integer ID corresponding to the first disambiguation symbol in the
            phonetic alphabet.
        aux_labels_disambig_id_start:
            An integer ID corresponding to the first disambiguation symbol in the
            words vocabulary.
    :return:
    """
    L = k2.arc_sort(L)
    G = k2.arc_sort(G)
    # Attach a new attribute `lm_scores` so that we can recover
    # the `am_scores` later.
    # The scores on an arc consists of two parts:
    #  scores = am_scores + lm_scores
    # NOTE: we assume that both kinds of scores are in log-space.
    G.lm_scores = G.scores.clone()

    logging.info("Intersecting L and G")
    LG = k2.compose(L, G)
    logging.info(f'LG shape = {LG.shape}')
    logging.info("Connecting L*G")
    LG = k2.connect(LG)
    logging.info(f'LG shape = {LG.shape}')
    logging.info("Determinizing L*G")
    LG = k2.determinize(LG)
    logging.info(f'LG shape = {LG.shape}')
    logging.info("Connecting det(L*G)")
    LG = k2.connect(LG)
    logging.info(f'LG shape = {LG.shape}')
    logging.info("Removing disambiguation symbols on L*G")
    LG.labels[LG.labels >= labels_disambig_id_start] = 0
    if isinstance(LG.aux_labels, torch.Tensor):
        LG.aux_labels[LG.aux_labels >= aux_labels_disambig_id_start] = 0
    else:
        LG.aux_labels.values()[LG.aux_labels.values() >= aux_labels_disambig_id_start] = 0
    logging.info("Removing epsilons")
    LG = k2.remove_epsilon(LG)
    logging.info(f'LG shape = {LG.shape}')
    logging.info("Connecting rm-eps(det(L*G))")
    LG = k2.connect(LG)
    logging.info(f'LG shape = {LG.shape}')
    LG.aux_labels = k2.ragged.remove_values_eq(LG.aux_labels, 0)

    logging.info("Arc sorting LG")
    LG = k2.arc_sort(LG)

    logging.info("Composing ctc_topo LG")
    HLG = k2.compose(H, LG, inner_labels='phones')

    logging.info("Connecting LG")
    HLG = k2.connect(HLG)

    logging.info("Arc sorting LG")
    HLG = k2.arc_sort(HLG)
    logging.info(
        f'LG is arc sorted: {(HLG.properties & k2.fsa_properties.ARC_SORTED) != 0}'
    )

<<<<<<< HEAD
=======
    # Attach a new attribute `lm_scores` so that we can recover
    # the `am_scores` later.
    # The scores on an arc consists of two parts:
    #  scores = am_scores + lm_scores
    # NOTE: we assume that both kinds of scores are in log-space.
    HLG.lm_scores = HLG.scores.clone()
    return HLG


def load_or_compile_HLG(lang_dir: str) -> k2.Fsa:
    '''Build an HLG graph from a given directory.

    The following files are expected to be available in
    the given directory:

        - HLG.pt
        - If HLG.pt does not exist, then the following must
          be available:

            - words.txt
            - phones.txt
            - L_disambig.fst.txt
            - G.fst.txt

    Args:
      lang_dir:
        Path to the language directory.
    Returns:
      Return an HLG graph.
    '''
    lang_dir = Path(lang_dir)

    if (lang_dir / 'HLG.pt').exists():
        logging.info('Loading pre-compiled HLG')
        d = torch.load(lang_dir / 'HLG.pt')
        HLG = k2.Fsa.from_dict(d)
        return HLG

    word_symbol_table = k2.SymbolTable.from_file(lang_dir / 'words.txt')
    phone_symbol_table = k2.SymbolTable.from_file(lang_dir / 'phones.txt')
    phone_ids = get_phone_symbols(phone_symbol_table)

    phone_ids_with_blank = [0] + phone_ids
    ctc_topo = k2.arc_sort(build_ctc_topo(phone_ids_with_blank))

    logging.info('Loading L_disambig.fst.txt')
    with open(lang_dir / 'L_disambig.fst.txt') as f:
        L = k2.Fsa.from_openfst(f.read(), acceptor=False)

    logging.info('Loading G.fst.txt')
    with open(lang_dir / 'G.fst.txt') as f:
        G = k2.Fsa.from_openfst(f.read(), acceptor=False)

    first_phone_disambig_id = find_first_disambig_symbol(phone_symbol_table)

    first_word_disambig_id = find_first_disambig_symbol(word_symbol_table)

    HLG = compile_HLG(L=L,
                      G=G,
                      H=ctc_topo,
                      labels_disambig_id_start=first_phone_disambig_id,
                      aux_labels_disambig_id_start=first_word_disambig_id)

    torch.save(HLG.as_dict(), lang_dir / 'HLG.pt')

>>>>>>> 884011a0
    return HLG<|MERGE_RESOLUTION|>--- conflicted
+++ resolved
@@ -92,14 +92,6 @@
         f'LG is arc sorted: {(HLG.properties & k2.fsa_properties.ARC_SORTED) != 0}'
     )
 
-<<<<<<< HEAD
-=======
-    # Attach a new attribute `lm_scores` so that we can recover
-    # the `am_scores` later.
-    # The scores on an arc consists of two parts:
-    #  scores = am_scores + lm_scores
-    # NOTE: we assume that both kinds of scores are in log-space.
-    HLG.lm_scores = HLG.scores.clone()
     return HLG
 
 
@@ -159,5 +151,4 @@
 
     torch.save(HLG.as_dict(), lang_dir / 'HLG.pt')
 
->>>>>>> 884011a0
     return HLG