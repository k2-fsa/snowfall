--- conflicted
+++ resolved
@@ -149,13 +149,8 @@
         Returns:
             Tensor: Decoder loss.
         """
-<<<<<<< HEAD
-        batch_text = get_normal_transcripts(supervision, graph_compiler.words, graph_compiler.oov)
-        ys_in_pad, ys_out_pad = add_sos_eos(batch_text, graph_compiler.L_inv, self.decoder_num_class - 1,
-                                            self.decoder_num_class - 1)
-=======
         if supervision is not None and graph_compiler is not None:
-            batch_text = get_normal_transcripts(supervision, graph_compiler.lexicon.words, graph_compiler.oov)
+            batch_text = get_normal_transcripts(supervision, graph_compiler.words, graph_compiler.oov)
             ys_in_pad, ys_out_pad = add_sos_eos(batch_text, graph_compiler.L_inv, self.decoder_num_class - 1,
                                                 self.decoder_num_class - 1)
         elif token_ids is not None:
@@ -176,7 +171,6 @@
             raise ValueError("Invalid input for decoder self attetion")
 
 
->>>>>>> 25051ea2
         ys_in_pad = ys_in_pad.to(x.device)
         ys_out_pad = ys_out_pad.to(x.device)
 
