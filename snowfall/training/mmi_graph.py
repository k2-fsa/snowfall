--- conflicted
+++ resolved
@@ -59,17 +59,9 @@
         oov:
           Out of vocabulary word.
         '''
-<<<<<<< HEAD
         L_inv = L_inv.to(device)
         L_inv = k2.arc_sort(L_inv)
-=======
 
-        L_inv = L_inv.to(device)
-
-        if L_inv.properties & k2.fsa_properties.ARC_SORTED != 0:
-            L_inv = k2.arc_sort(L_inv)
-
->>>>>>> 8f259d9b
         assert L_inv.requires_grad is False
 
         assert oov in words
@@ -77,24 +69,15 @@
         self.L_inv = L_inv
         self.phones = phones
         self.words = words
-<<<<<<< HEAD
-        self.device = device
-        self.oov_id = self.words[oov]
-=======
         self.oov_id = self.words[oov]
         self.device = device
->>>>>>> 8f259d9b
 
         phone_symbols = get_phone_symbols(phones)
         phone_symbols_with_blank = [0] + phone_symbols
         self.max_phone_id = max(phone_symbols)
 
-<<<<<<< HEAD
         ctc_topo = k2.arc_sort(
             build_ctc_topo(phone_symbols_with_blank).to(device))
-=======
-        ctc_topo = build_ctc_topo(phone_symbols_with_blank).to(device)
->>>>>>> 8f259d9b
         assert ctc_topo.requires_grad is False
 
         self.ctc_topo = ctc_topo
@@ -122,19 +105,11 @@
         '''
         assert P.device == self.device
         P_with_self_loops = k2.add_epsilon_self_loops(P)
-<<<<<<< HEAD
 
         ctc_topo_P = k2.compose(self.ctc_topo,
                                 P_with_self_loops,
                                 treat_epsilons_specially=False,
                                 inner_labels='phones')
-=======
-
-        ctc_topo_P = k2.intersect(self.ctc_topo_inv,
-                                  P_with_self_loops,
-                                  treat_epsilons_specially=False).invert()
-
->>>>>>> 8f259d9b
         ctc_topo_P = k2.arc_sort(ctc_topo_P)
 
         num_graphs = self.build_num_graphs(texts)
@@ -143,10 +118,7 @@
 
         num_graphs_with_self_loops = k2.arc_sort(num_graphs_with_self_loops)
 
-<<<<<<< HEAD
         # inherit the `phones` attribute from ctc_topo_P
-=======
->>>>>>> 8f259d9b
         num = k2.compose(ctc_topo_P,
                          num_graphs_with_self_loops,
                          treat_epsilons_specially=False)
@@ -186,10 +158,7 @@
 
         fsa = k2.linear_fsa(word_ids_list, self.device)
         fsa = k2.add_epsilon_self_loops(fsa)
-<<<<<<< HEAD
-=======
         assert fsa.device == self.device
->>>>>>> 8f259d9b
         num_graphs = k2.intersect(self.L_inv,
                                   fsa,
                                   treat_epsilons_specially=False).invert_()
