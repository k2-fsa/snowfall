--- conflicted
+++ resolved
@@ -6,18 +6,12 @@
 import k2
 import logging
 import os
-<<<<<<< HEAD
-=======
-from datetime import datetime
-from pathlib import Path
-from typing import Any, Dict, List, Tuple, Union, Optional
->>>>>>> b99d04b4
 import re
 import torch
 from datetime import datetime
 from pathlib import Path
 from torch.nn.parallel import DistributedDataParallel
-from typing import Any, Dict, List, Union
+from typing import Any, Dict, List, Optional, Union
 
 from snowfall.models import AcousticModel
 
@@ -104,7 +98,7 @@
                 avg_model[k] /= len(filenames)
             else:
                 avg_model[k] //= len(filenames)
-    
+
     checkpoint['state_dict'] = avg_model
 
     keys = [
@@ -222,7 +216,6 @@
     return ans
 
 
-<<<<<<< HEAD
 def cut_id_dumper(dataloader, path: Path):
     """
     Debugging utility. Writes processed cut IDs to a file.
@@ -251,19 +244,20 @@
         return False
     else:
         raise argparse.ArgumentTypeError('Boolean value expected.')
-=======
+
+
 def describe(model: torch.nn.Module):
-    print('=' * 80)
-    print('Model parameters summary:')
-    print('=' * 80)
+    logging.info('=' * 80)
+    logging.info('Model parameters summary:')
+    logging.info('=' * 80)
     total = 0
     for name, param in model.named_parameters():
         num_params = param.numel()
         total += num_params
-        print(f'* {name}: {num_params:>{80 - len(name) - 4}}')
-    print('=' * 80)
-    print('Total:', total)
-    print('=' * 80)
+        logging.info(f'* {name}: {num_params:>{80 - len(name) - 4}}')
+    logging.info('=' * 80)
+    logging.info(f'Total: {total}')
+    logging.info('=' * 80)
 
 
 def get_texts(best_paths: k2.Fsa, indices: Optional[torch.Tensor] = None) -> List[List[int]]:
@@ -291,7 +285,7 @@
     aux_shape = k2.ragged.remove_axis(aux_shape, 1)
     aux_shape = k2.ragged.remove_axis(aux_shape, 1)
     aux_labels = k2.RaggedInt(aux_shape, aux_labels.values())
-    assert(aux_labels.num_axes() == 2)
+    assert (aux_labels.num_axes() == 2)
     aux_labels, _ = k2.ragged.index(aux_labels,
                                     invert_permutation(indices).to(dtype=torch.int32,
                                                                    device=best_paths.device))
@@ -305,5 +299,4 @@
 
 
 def find_first_disambig_symbol(symbols: k2.SymbolTable) -> int:
-    return min(v for k, v in symbols._sym2id.items() if k.startswith('#'))
->>>>>>> b99d04b4
+    return min(v for k, v in symbols._sym2id.items() if k.startswith('#'))