--- conflicted
+++ resolved
@@ -137,14 +137,9 @@
     lang_dir = Path('data/lang_nosp')
     symbol_table = k2.SymbolTable.from_file(lang_dir / 'words.txt')
     phone_symbol_table = k2.SymbolTable.from_file(lang_dir / 'phones.txt')
-<<<<<<< HEAD
-    ctc_topo = build_ctc_topo(list(phone_symbol_table._id2sym.keys()))
-    ctc_topo_inv = k2.arc_sort(ctc_topo.invert())
-=======
     phone_ids = get_phone_symbols(phone_symbol_table)
     phone_ids_with_blank = [0] + phone_ids
     ctc_topo = k2.arc_sort(build_ctc_topo(phone_ids_with_blank))
->>>>>>> 178fdee5
 
     if not os.path.exists(lang_dir / 'LG.pt'):
         print("Loading L_disambig.fst.txt")
@@ -157,7 +152,7 @@
         first_word_disambig_id = find_first_disambig_symbol(symbol_table)
         LG = compile_LG(L=L,
                         G=G,
-                        ctc_topo_inv=ctc_topo_inv,
+                        ctc_topo_inv=ctc_topo,
                         labels_disambig_id_start=first_phone_disambig_id,
                         aux_labels_disambig_id_start=first_word_disambig_id)
         torch.save(LG.as_dict(), lang_dir / 'LG.pt')
