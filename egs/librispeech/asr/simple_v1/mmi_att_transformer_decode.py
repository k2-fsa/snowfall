#!/usr/bin/env python3

# Copyright (c)  2020  Xiaomi Corporation (authors: Daniel Povey, Haowen Qiu)
#                2021  University of Chinese Academy of Sciences (author: Han Zhu)
# Apache 2.0

import argparse
import k2
import logging
import numpy as np
import os
import torch
from k2 import Fsa, SymbolTable
from pathlib import Path
from typing import List
from typing import Union

from snowfall.common import average_checkpoint, store_transcripts
from snowfall.common import find_first_disambig_symbol
from snowfall.common import get_texts
from snowfall.common import load_checkpoint
from snowfall.common import setup_logger
<<<<<<< HEAD
from snowfall.common import str2bool
from snowfall.common import write_error_stats
=======
from snowfall.data import LibriSpeechAsrDataModule
>>>>>>> 42646369
from snowfall.decoding.graph import compile_HLG
from snowfall.decoding.lm_rescore import decode_with_lm_rescoring
from snowfall.models import AcousticModel
from snowfall.models.transformer import Transformer
from snowfall.models.conformer import Conformer
from snowfall.training.ctc_graph import build_ctc_topo
from snowfall.training.mmi_graph import create_bigram_phone_lm
from snowfall.training.mmi_graph import get_phone_symbols


def decode(dataloader: torch.utils.data.DataLoader, model: AcousticModel,
        device: Union[str, torch.device], HLG: Fsa, G: Fsa, num_paths: int,
        symbols: SymbolTable):
    tot_num_cuts = len(dataloader.dataset.cuts)
    num_cuts = 0
    results = []  # a list of pair (ref_words, hyp_words)
    for batch_idx, batch in enumerate(dataloader):
        feature = batch['inputs']
        supervisions = batch['supervisions']
        supervision_segments = torch.stack(
            (supervisions['sequence_idx'],
             (((supervisions['start_frame'] - 1) // 2 - 1) // 2),
             (((supervisions['num_frames'] - 1) // 2 - 1) // 2)), 1).to(torch.int32)
        supervision_segments = torch.clamp(supervision_segments, min=0)
        indices = torch.argsort(supervision_segments[:, 2], descending=True)
        supervision_segments = supervision_segments[indices]
        texts = supervisions['text']
        assert feature.ndim == 3

        feature = feature.to(device)
        # at entry, feature is [N, T, C]
        feature = feature.permute(0, 2, 1)  # now feature is [N, C, T]
        with torch.no_grad():
            nnet_output, _, _ = model(feature, supervisions)
        # nnet_output is [N, C, T]
        nnet_output = nnet_output.permute(0, 2,
                                          1)  # now nnet_output is [N, T, C]

        #  blank_bias = -3.0
        #  nnet_output[:, :, 0] += blank_bias

        dense_fsa_vec = k2.DenseFsaVec(nnet_output, supervision_segments)
        # assert HLG.is_cuda()
        assert HLG.device == nnet_output.device, \
            f"Check failed: HLG.device ({HLG.device}) == nnet_output.device ({nnet_output.device})"
        # TODO(haowen): with a small `beam`, we may get empty `target_graph`,
        # thus `tot_scores` will be `inf`. Definitely we need to handle this later.
        lattices = k2.intersect_dense_pruned(HLG, dense_fsa_vec, 20.0, 7.0, 30,
                                             10000)

        if G is None:
            best_paths = k2.shortest_path(lattices, use_double_scores=True)
        else:
            best_paths = decode_with_lm_rescoring(lattices, G, num_paths=num_paths)
        assert best_paths.shape[0] == len(texts)
        hyps = get_texts(best_paths, indices)
        assert len(hyps) == len(texts)

        for i in range(len(texts)):
            hyp_words = [symbols.get(x) for x in hyps[i]]
            ref_words = texts[i].split(' ')
            results.append((ref_words, hyp_words))

        if batch_idx % 10 == 0:
            logging.info(
                'batch {}, cuts processed until now is {}/{} ({:.6f}%)'.format(
                    batch_idx, num_cuts, tot_num_cuts,
                    float(num_cuts) / tot_num_cuts * 100))

        num_cuts += len(texts)

    return results


def print_transition_probabilities(P: k2.Fsa, phone_symbol_table: SymbolTable,
                                   phone_ids: List[int], filename: str):
    '''Print the transition probabilities of a phone LM.

    Args:
      P:
        A bigram phone LM.
      phone_symbol_table:
        The phone symbol table.
      phone_ids:
        A list of phone ids
      filename:
        Filename to save the printed result.
    '''
    num_phones = len(phone_ids)
    table = np.zeros((num_phones + 1, num_phones + 2))
    table[:, 0] = 0
    table[0, -1] = 0  # the start state has no arcs to the final state
    assert P.arcs.dim0() == num_phones + 2
    arcs = P.arcs.values()[:, :3]
    probability = P.scores.exp().tolist()

    assert arcs.shape[0] - num_phones == num_phones * (num_phones + 1)
    for i, arc in enumerate(arcs.tolist()):
        src_state, dest_state, label = arc[0], arc[1], arc[2]
        prob = probability[i]
        if label != -1:
            assert label == dest_state
        else:
            assert dest_state == num_phones + 1
        table[src_state][dest_state] = prob

    try:
        from prettytable import PrettyTable
    except ImportError:
        print('Please run `pip install prettytable`. Skip printing')
        return

    x = PrettyTable()

    field_names = ['source']
    field_names.append('sum')
    for i in phone_ids:
        field_names.append(phone_symbol_table[i])
    field_names.append('final')

    x.field_names = field_names

    for row in range(num_phones + 1):
        this_row = []
        if row == 0:
            this_row.append('start')
        else:
            this_row.append(phone_symbol_table[row])
        this_row.append('{:.6f}'.format(table[row, 1:].sum()))
        for col in range(1, num_phones + 2):
            this_row.append('{:.6f}'.format(table[row, col]))
        x.add_row(this_row)
    with open(filename, 'w') as f:
        f.write(str(x))


def get_parser():
    parser = argparse.ArgumentParser()
    parser.add_argument(
        '--model-type',
        type=str,
        default="conformer",
        choices=["transformer", "conformer"],
        help="Model type.")
    parser.add_argument(
        '--epoch',
        type=int,
        default=10,
        help="Decoding epoch.")
    parser.add_argument(
        '--avg',
        type=int,
        default=5,
        help="Number of checkpionts to average. Automatically select "
             "consecutive checkpoints before checkpoint specified by'--epoch'. ")
    parser.add_argument(
        '--att-rate',
        type=float,
        default=0.0,
        help="Attention loss rate.")
    parser.add_argument(
        '--nhead',
        type=int,
        default=4,
        help="Number of attention heads in transformer.")
    parser.add_argument(
        '--attention-dim',
        type=int,
        default=256,
        help="Number of units in transformer attention layers.")
    parser.add_argument(
        '--use-lm-rescoring',
        type=str2bool,
        default=True,
        help='When enabled, it uses LM for rescoring')
    parser.add_argument(
        '--num-paths',
        type=int,
        default=100,
        help='Number of paths for rescoring using n-best list.' \
             'If it is negative, then rescore without using n-best list.'\
             'CAUTION: You have to reduce max_duration in case of error "Problem size is too large"'
             )
    return parser


def main():
    parser = get_parser()
    LibriSpeechAsrDataModule.add_arguments(parser)
    args = parser.parse_args()

    model_type = args.model_type
    epoch = args.epoch
    avg = args.avg
    att_rate = args.att_rate
    use_lm_rescoring = args.use_lm_rescoring
    num_paths = args.num_paths
    if num_paths < 0:
        num_paths = None
    else:
        assert num_paths > 1

    exp_dir = Path('exp-' + model_type + '-noam-mmi-att-musan-sa')
    setup_logger('{}/log/log-decode'.format(exp_dir), log_level='debug')

    # load L, G, symbol_table
    lang_dir = Path('data/lang_nosp')
    symbol_table = k2.SymbolTable.from_file(lang_dir / 'words.txt')
    phone_symbol_table = k2.SymbolTable.from_file(lang_dir / 'phones.txt')

    phone_ids = get_phone_symbols(phone_symbol_table)
    P = create_bigram_phone_lm(phone_ids)

    phone_ids_with_blank = [0] + phone_ids
    ctc_topo = k2.arc_sort(build_ctc_topo(phone_ids_with_blank))

    logging.debug("About to load model")
    # Note: Use "export CUDA_VISIBLE_DEVICES=N" to setup device id to N
    # device = torch.device('cuda', 1)
    device = torch.device('cuda')

    if att_rate != 0.0:
        num_decoder_layers = 6
    else:
        num_decoder_layers = 0

    if model_type == "transformer":
        model = Transformer(
            num_features=80,
            nhead=args.nhead,
            d_model=args.attention_dim,
            num_classes=len(phone_ids) + 1,  # +1 for the blank symbol
            subsampling_factor=4,
            num_decoder_layers=num_decoder_layers)
    else:
        model = Conformer(
            num_features=80,
            nhead=args.nhead,
            d_model=args.attention_dim,
            num_classes=len(phone_ids) + 1,  # +1 for the blank symbol
            subsampling_factor=4,
            num_decoder_layers=num_decoder_layers)

    model.P_scores = torch.nn.Parameter(P.scores.clone(), requires_grad=False)

    if avg == 1:
        checkpoint = os.path.join(exp_dir, 'epoch-' + str(epoch - 1) + '.pt')
        load_checkpoint(checkpoint, model)
    else:
        checkpoints = [os.path.join(exp_dir, 'epoch-' + str(avg_epoch) + '.pt') for avg_epoch in
                       range(epoch - avg, epoch)]
        average_checkpoint(checkpoints, model)

    model.to(device)
    model.eval()

    assert P.requires_grad is False
    P.scores = model.P_scores.cpu()
    print_transition_probabilities(P, phone_symbol_table, phone_ids, filename='model_P_scores.txt')

    P.set_scores_stochastic_(model.P_scores)
    print_transition_probabilities(P, phone_symbol_table, phone_ids, filename='P_scores.txt')

    if not os.path.exists(lang_dir / 'HLG.pt'):
        logging.debug("Loading L_disambig.fst.txt")
        with open(lang_dir / 'L_disambig.fst.txt') as f:
            L = k2.Fsa.from_openfst(f.read(), acceptor=False)
        logging.debug("Loading G.fst.txt")
        with open(lang_dir / 'G.fst.txt') as f:
            G = k2.Fsa.from_openfst(f.read(), acceptor=False)
        first_phone_disambig_id = find_first_disambig_symbol(phone_symbol_table)
        first_word_disambig_id = find_first_disambig_symbol(symbol_table)
        HLG = compile_HLG(L=L,
                         G=G,
                         H=ctc_topo,
                         labels_disambig_id_start=first_phone_disambig_id,
                         aux_labels_disambig_id_start=first_word_disambig_id)
        torch.save(HLG.as_dict(), lang_dir / 'HLG.pt')
    else:
        logging.debug("Loading pre-compiled HLG")
        d = torch.load(lang_dir / 'HLG.pt')
        HLG = k2.Fsa.from_dict(d)

    if args.use_lm_rescoring:
        logging.debug(f'Rescoring with num_paths: {num_paths}')
        first_word_disambig_id = find_first_disambig_symbol(symbol_table)
        logging.debug('Loading G_4_gram')
        if not os.path.exists(lang_dir / 'G_4_gram.pt'):
            with open(lang_dir / 'G_4_gram.fst.txt') as f:
                G = k2.Fsa.from_openfst(f.read(), acceptor=False)
                del G.aux_labels
                # CAUTION(fangjun): The following line is crucial.
                # Arcs entering the back-off state have label equal to #0.
                # We have to change it to 0 here.
                G.labels[G.labels >= first_word_disambig_id] = 0
                G = k2.create_fsa_vec([G]).to(device)
                G = k2.arc_sort(G)
                torch.save(G.as_dict(), lang_dir / 'G_4_gram.pt')
        else:
            logging.debug('Loading pre-compiled G_4_gram')
            d = torch.load(lang_dir / 'G_4_gram.pt')
            G = k2.Fsa.from_dict(d).to(device)

        if num_paths is None:
            # We are not going to use n-best list for rescoring.
            # Add epsilon self-loops to G.
            G = k2.add_epsilon_self_loops(G)
            G = k2.arc_sort(G)
            G = G.to(device)

            logging.debug('Use whole lattice for rescoring')
    else:
        logging.debug('Decoding without LM rescoring')
        G = None

    logging.debug("convert HLG to device")
    HLG = HLG.to(device)
    HLG.aux_labels = k2.ragged.remove_values_eq(HLG.aux_labels, 0)
    HLG.requires_grad_(False)

    # load dataset
    librispeech = LibriSpeechAsrDataModule(args)
    test_sets = ['test-clean', 'test-other']
    for test_set, test_dl in zip(test_sets, librispeech.test_dataloaders()):
        logging.info(f'* DECODING: {test_set}')

<<<<<<< HEAD
        logging.debug("About to get test cuts")
        cuts_test = load_manifest(feature_dir / f'cuts_{test_set}.json.gz')
        logging.debug("About to create test dataset")
        from lhotse.dataset.input_strategies import OnTheFlyFeatures
        from lhotse import Fbank, FbankConfig
        test = K2SpeechRecognitionDataset(cuts_test, input_strategy=OnTheFlyFeatures(Fbank(FbankConfig(num_mel_bins=80))))
        sampler = SingleCutSampler(cuts_test, max_duration=max_duration)
        logging.debug("About to create test dataloader")
        test_dl = torch.utils.data.DataLoader(test, batch_size=None, sampler=sampler, num_workers=1)

        if not hasattr(HLG, 'lm_scores'):
            HLG.lm_scores = HLG.scores.clone()

        logging.debug("About to decode")
=======
>>>>>>> 42646369
        results = decode(dataloader=test_dl,
                         model=model,
                         device=device,
                         HLG=HLG,
                         G=G,
                         num_paths=num_paths,
                         symbols=symbol_table)

        recog_path = exp_dir / f'recogs-{test_set}.txt'
        store_transcripts(path=recog_path, texts=results)
        logging.info(f'The transcripts are stored in {recog_path}')

        # The following prints out WERs, per-word error statistics and aligned
        # ref/hyp pairs.
        errs_filename = exp_dir / f'errs-{test_set}.txt'
        with open(errs_filename, 'w') as f:
            write_error_stats(f, test_set, results)
        logging.info('Wrote detailed error stats to {}'.format(errs_filename))


torch.set_num_threads(1)
torch.set_num_interop_threads(1)

if __name__ == '__main__':
    main()<|MERGE_RESOLUTION|>--- conflicted
+++ resolved
@@ -18,16 +18,11 @@
 from snowfall.common import average_checkpoint, store_transcripts
 from snowfall.common import find_first_disambig_symbol
 from snowfall.common import get_texts
+from snowfall.common import write_error_stats
 from snowfall.common import load_checkpoint
 from snowfall.common import setup_logger
-<<<<<<< HEAD
-from snowfall.common import str2bool
-from snowfall.common import write_error_stats
-=======
 from snowfall.data import LibriSpeechAsrDataModule
->>>>>>> 42646369
 from snowfall.decoding.graph import compile_HLG
-from snowfall.decoding.lm_rescore import decode_with_lm_rescoring
 from snowfall.models import AcousticModel
 from snowfall.models.transformer import Transformer
 from snowfall.models.conformer import Conformer
@@ -37,8 +32,7 @@
 
 
 def decode(dataloader: torch.utils.data.DataLoader, model: AcousticModel,
-        device: Union[str, torch.device], HLG: Fsa, G: Fsa, num_paths: int,
-        symbols: SymbolTable):
+           device: Union[str, torch.device], HLG: Fsa, symbols: SymbolTable):
     tot_num_cuts = len(dataloader.dataset.cuts)
     num_cuts = 0
     results = []  # a list of pair (ref_words, hyp_words)
@@ -76,10 +70,8 @@
         lattices = k2.intersect_dense_pruned(HLG, dense_fsa_vec, 20.0, 7.0, 30,
                                              10000)
 
-        if G is None:
-            best_paths = k2.shortest_path(lattices, use_double_scores=True)
-        else:
-            best_paths = decode_with_lm_rescoring(lattices, G, num_paths=num_paths)
+        # lattices = k2.intersect_dense(HLG, dense_fsa_vec, 10.0)
+        best_paths = k2.shortest_path(lattices, use_double_scores=True)
         assert best_paths.shape[0] == len(texts)
         hyps = get_texts(best_paths, indices)
         assert len(hyps) == len(texts)
@@ -179,7 +171,7 @@
         '--avg',
         type=int,
         default=5,
-        help="Number of checkpionts to average. Automatically select "
+        help="Number of checkpionts to average. Automaticly select "
              "consecutive checkpoints before checkpoint specified by'--epoch'. ")
     parser.add_argument(
         '--att-rate',
@@ -196,19 +188,6 @@
         type=int,
         default=256,
         help="Number of units in transformer attention layers.")
-    parser.add_argument(
-        '--use-lm-rescoring',
-        type=str2bool,
-        default=True,
-        help='When enabled, it uses LM for rescoring')
-    parser.add_argument(
-        '--num-paths',
-        type=int,
-        default=100,
-        help='Number of paths for rescoring using n-best list.' \
-             'If it is negative, then rescore without using n-best list.'\
-             'CAUTION: You have to reduce max_duration in case of error "Problem size is too large"'
-             )
     return parser
 
 
@@ -221,12 +200,6 @@
     epoch = args.epoch
     avg = args.avg
     att_rate = args.att_rate
-    use_lm_rescoring = args.use_lm_rescoring
-    num_paths = args.num_paths
-    if num_paths < 0:
-        num_paths = None
-    else:
-        assert num_paths > 1
 
     exp_dir = Path('exp-' + model_type + '-noam-mmi-att-musan-sa')
     setup_logger('{}/log/log-decode'.format(exp_dir), log_level='debug')
@@ -309,38 +282,6 @@
         d = torch.load(lang_dir / 'HLG.pt')
         HLG = k2.Fsa.from_dict(d)
 
-    if args.use_lm_rescoring:
-        logging.debug(f'Rescoring with num_paths: {num_paths}')
-        first_word_disambig_id = find_first_disambig_symbol(symbol_table)
-        logging.debug('Loading G_4_gram')
-        if not os.path.exists(lang_dir / 'G_4_gram.pt'):
-            with open(lang_dir / 'G_4_gram.fst.txt') as f:
-                G = k2.Fsa.from_openfst(f.read(), acceptor=False)
-                del G.aux_labels
-                # CAUTION(fangjun): The following line is crucial.
-                # Arcs entering the back-off state have label equal to #0.
-                # We have to change it to 0 here.
-                G.labels[G.labels >= first_word_disambig_id] = 0
-                G = k2.create_fsa_vec([G]).to(device)
-                G = k2.arc_sort(G)
-                torch.save(G.as_dict(), lang_dir / 'G_4_gram.pt')
-        else:
-            logging.debug('Loading pre-compiled G_4_gram')
-            d = torch.load(lang_dir / 'G_4_gram.pt')
-            G = k2.Fsa.from_dict(d).to(device)
-
-        if num_paths is None:
-            # We are not going to use n-best list for rescoring.
-            # Add epsilon self-loops to G.
-            G = k2.add_epsilon_self_loops(G)
-            G = k2.arc_sort(G)
-            G = G.to(device)
-
-            logging.debug('Use whole lattice for rescoring')
-    else:
-        logging.debug('Decoding without LM rescoring')
-        G = None
-
     logging.debug("convert HLG to device")
     HLG = HLG.to(device)
     HLG.aux_labels = k2.ragged.remove_values_eq(HLG.aux_labels, 0)
@@ -352,29 +293,10 @@
     for test_set, test_dl in zip(test_sets, librispeech.test_dataloaders()):
         logging.info(f'* DECODING: {test_set}')
 
-<<<<<<< HEAD
-        logging.debug("About to get test cuts")
-        cuts_test = load_manifest(feature_dir / f'cuts_{test_set}.json.gz')
-        logging.debug("About to create test dataset")
-        from lhotse.dataset.input_strategies import OnTheFlyFeatures
-        from lhotse import Fbank, FbankConfig
-        test = K2SpeechRecognitionDataset(cuts_test, input_strategy=OnTheFlyFeatures(Fbank(FbankConfig(num_mel_bins=80))))
-        sampler = SingleCutSampler(cuts_test, max_duration=max_duration)
-        logging.debug("About to create test dataloader")
-        test_dl = torch.utils.data.DataLoader(test, batch_size=None, sampler=sampler, num_workers=1)
-
-        if not hasattr(HLG, 'lm_scores'):
-            HLG.lm_scores = HLG.scores.clone()
-
-        logging.debug("About to decode")
-=======
->>>>>>> 42646369
         results = decode(dataloader=test_dl,
                          model=model,
                          device=device,
                          HLG=HLG,
-                         G=G,
-                         num_paths=num_paths,
                          symbols=symbol_table)
 
         recog_path = exp_dir / f'recogs-{test_set}.txt'
