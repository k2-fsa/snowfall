#!/usr/bin/env bash

# Copyright 2021 Johns Hopkins University (author: Piotr Żelasko)
#           2021 Xiaomi Corporation (Author: Junbo Zhang, Yongqing Wang)
# Apache 2.0

set -eou pipefail

stage=0
subset='XS'
nj=50

gigaspeech_dirs=(
/export/corpora5/gigaspeech
/exp/swatanabe/data/gigaspeech/
/home/storage07/zhangjunbo/data/gigaspeech
)

giga_dir=
for d in ${gigaspeech_dirs[@]}; do
  if [ -d $d ]; then
    giga_dir=$d
    break
  fi
done

gigaspeech_test_sets="gigaspeech_dev gigaspeech_test"
gigaspeech_train_sets="gigaspeech_train_${subset,,}"

# G2P and LM configure.
g2p_model=$giga_dir/dict/g2p/g2p.model.4
lm_order=4
lm_dir=data/local/lm
dict_dir=data/local/dict_nosp

if [ ! -f $giga_dir/GigaSpeech.json ]; then
  echo "Please set GigaSpeech dataset path before running this script"
  exit 1
fi

echo "GigaSpeech dataset dir: $giga_dir"


if [ ! -d GigaSpeech ]; then
  git clone https://github.com/SpeechColab/GigaSpeech
fi

if [ $stage -le 0 ]; then
  local/data_prep.sh --train-subset $subset $giga_dir data || exit 1;
fi

if [ $stage -le 1 ]; then
  [ ! -f $g2p_model ] && echo "$0: Cannot find G2P model $g2p_model" && exit 1
  local/prepare_dict.sh --nj 50 $g2p_model data/$gigaspeech_train_sets $dict_dir || exit 1;
fi

if [ $stage -le 3 ]; then
  mkdir -p $lm_dir || exit 1;
  sed 's|\t| |' data/$gigaspeech_train_sets/text |\
    cut -d " " -f 2- > $lm_dir/corpus.txt || exit 1;
  local/train_lm.sh --lm-order $lm_order $lm_dir/corpus.txt $lm_dir || exit 1;
fi

if [ $stage -le 4 ]; then
  local/prepare_lang.sh \
    --position-dependent-phones false \
    data/local/dict_nosp \
    "<UNK>" \
    data/local/lang_tmp_nosp \
    data/lang_nosp
fi

if [ $stage -le 5 ]; then
  # Build G
#  if [ ! -f data/lang_nosp/G_uni.fst.txt ]; then
#    python3 -m kaldilm \
#      --read-symbol-table="data/lang_nosp/words.txt" \
#      --disambig-symbol='#0' \
#      --max-order=1 \
#      data/local/lm/lm_tgmed.arpa >data/lang_nosp/G_uni.fst.txt
#  else
#    echo "Skip generating data/lang_nosp/G_uni.fst.txt"
#  fi

  if [ ! -f data/lang_nosp/G.fst.txt ]; then
    python3 -m kaldilm \
      --read-symbol-table="data/lang_nosp/words.txt" \
      --disambig-symbol='#0' \
      --max-order=3 \
      data/local/lm/lm_${lm_order}gram.arpa >data/lang_nosp/G.fst.txt
  else
    echo "Skip generating data/lang_nosp/G.fst.txt"
  fi

  if [ ! -f data/lang_nosp/G_4_gram.fst.txt ]; then
    python3 -m kaldilm \
      --read-symbol-table="data/lang_nosp/words.txt" \
      --disambig-symbol='#0' \
      --max-order=4 \
      data/local/lm/lm_4gram.arpa >data/lang_nosp/G_4_gram.fst.txt
  else
    echo "Skip generating data/lang_nosp/G_4_gram.fst.txt"
  fi
fi

if [ $stage -le 6 ]; then
  python3 ./prepare.py --subset $subset
fi

if [ $stage -le 7 ]; then
  mkdir -p data/local/tmp
  if [ ! -f data/local/tmp/transcript.txt ]; then
    echo "Generating data/local/tmp/transcript.txt"
    # extract text field \
    # | remove quotes \
    # > save
    jq '.text' "exp/data/supervisions_${subset}.jsonl" \
     | sed 's/"//g' \
     > data/local/tmp/transcript_${subset}.txt
  fi
fi

if [ $stage -le 8 ]; then
  # this stage takes about 3 minutes
  mkdir -p data/lm
  if [ ! -f data/lm/P_${subset}.arpa ]; then
    echo "Generating data/lm/P_${subset}.arpa"
    ./local/add_silence_to_transcript.py \
      --transcript data/local/tmp/transcript_${subset}.txt \
      --sil-word "!SIL" \
      --sil-prob 0.5 \
      --seed 20210629 \
      > data/lm/transcript_with_sil_${subset}.txt

    ./local/convert_transcript_to_corpus.py \
      --transcript data/lm/transcript_with_sil_${subset}.txt \
      --lexicon data/local/dict_nosp/lexicon.txt \
      --oov "<UNK>" \
      > data/lm/corpus_${subset}.txt

    ./local/make_kn_lm.py \
      -ngram-order 2 \
      -text data/lm/corpus_${subset}.txt \
      -lm data/lm/P_${subset}.arpa
  fi
fi

<<<<<<< HEAD
if [ $stage -le 9 ]; then
  if [ ! -f data/lang_nosp/P.fst.txt ]; then
=======
if [ $stage -le 8 ]; then
  if [ ! -f data/lang_nosp/P_${subset}.fst.txt ]; then
>>>>>>> c25667bf
    python3 -m kaldilm \
      --read-symbol-table="data/lang_nosp/phones.txt" \
      --disambig-symbol='#0' \
      --max-order=2 \
      data/lm/P_${subset}.arpa > data/lang_nosp/P_${subset}.fst.txt
  fi
fi

# When experimenting with a single subset, normally you would run
# the training/decoding scripts manually.
# If you want to run a different subset, you need to re-run all the steps
# starting with prepare.py for that subset.

if [ $stage -le 10 ]; then
  python3 ./mmi_att_transformer_train.py --subset "$subset"

  # For subsets L and XL run:
  # python3 ./mmi_att_transformer_train.py --subset "$subset" --shuffle 0 --on-the-fly-feats 1 --check-cuts 0

  # For experiments with acoustic context windows run (20 means 20s windows):
  # python3 ./mmi_att_transformer_train.py --subset "$subset" --context-window 20
fi

<<<<<<< HEAD
if [ $stage -le 11 ]; then
  python3 ./mmi_att_transformer_decode.py
=======
if [ $stage -le 10 ]; then
  python3 ./mmi_att_transformer_decode.py --subset "$subset"

  # For subset L and XL run:
  # python3 ./mmi_att_transformer_decode.py --subset "$subset" --on-the-fly-feats 1

  # To test a model trained with acoustic context windows run:
  # python3 ./mmi_att_transformer_decode.py --subset "$subset" --context-window 0 --use-context-for-test 0
>>>>>>> c25667bf
fi<|MERGE_RESOLUTION|>--- conflicted
+++ resolved
@@ -145,13 +145,8 @@
   fi
 fi
 
-<<<<<<< HEAD
 if [ $stage -le 9 ]; then
-  if [ ! -f data/lang_nosp/P.fst.txt ]; then
-=======
-if [ $stage -le 8 ]; then
   if [ ! -f data/lang_nosp/P_${subset}.fst.txt ]; then
->>>>>>> c25667bf
     python3 -m kaldilm \
       --read-symbol-table="data/lang_nosp/phones.txt" \
       --disambig-symbol='#0' \
@@ -175,10 +170,7 @@
   # python3 ./mmi_att_transformer_train.py --subset "$subset" --context-window 20
 fi
 
-<<<<<<< HEAD
 if [ $stage -le 11 ]; then
-  python3 ./mmi_att_transformer_decode.py
-=======
 if [ $stage -le 10 ]; then
   python3 ./mmi_att_transformer_decode.py --subset "$subset"
 
@@ -187,5 +179,4 @@
 
   # To test a model trained with acoustic context windows run:
   # python3 ./mmi_att_transformer_decode.py --subset "$subset" --context-window 0 --use-context-for-test 0
->>>>>>> c25667bf
 fi